"""
Tests for filter handler functionality.
"""

import pytest
import tempfile
import os
from datetime import datetime
from implementation.filter_handler import (
    filter_logs,
    filter_by_time_range,
    filter_by_log_level,
    filter_by_keyword,
    apply_filter_preset,
<<<<<<< HEAD
    parse_log_entry,
    apply_filters,
    evaluate_entry_conditions,
    evaluate_single_condition,
    get_field_value,
    apply_operator,
    compare_values,
    parse_time_string,
=======
>>>>>>> f1e5c027
)


class TestFilterHandler:
    """Test suite for filter handler functionality."""

    @pytest.fixture
    def sample_log_content(self):
        """Create sample log content for testing."""
        return """2024-01-01 08:00:00 INFO First entry
2024-01-01 09:00:00 ERROR Second entry
2024-01-01 10:00:00 WARN Third entry
2024-01-02 08:00:00 DEBUG Fourth entry
2024-01-02 09:00:00 INFO Fifth entry
2024-01-02 10:00:00 ERROR Connection failed
2024-01-02 11:00:00 WARN Timeout occurred"""

    @pytest.fixture
    def complex_log_content(self):
        """Create complex log content for testing advanced filtering."""
        return """2024-01-01 08:00:00 INFO User login successful
2024-01-01 08:15:00 ERROR Database connection failed
2024-01-01 08:30:00 WARN High memory usage detected
2024-01-01 09:00:00 DEBUG Processing request ID 12345
2024-01-01 09:15:00 ERROR Authentication failed for user admin
2024-01-01 09:30:00 INFO Backup completed successfully
2024-01-01 10:00:00 ERROR Network timeout after 30 seconds
2024-01-01 10:15:00 WARN Disk space low: 5% remaining
2024-01-01 10:30:00 DEBUG Cache miss for key user_preferences
2024-01-01 11:00:00 ERROR Service unavailable: maintenance mode
2024-01-01 11:15:00 INFO System restart scheduled
2024-01-01 11:30:00 WARN Performance degradation detected"""

    @pytest.mark.asyncio
<<<<<<< HEAD
    async def test_filter_by_log_level_include(self, sample_log_content):
        """Test filtering by log level (include mode)."""
        with tempfile.NamedTemporaryFile(mode="w", delete=False, suffix=".log") as f:
            f.write(sample_log_content)
=======
    async def test_filter_by_log_level_include(self):
        """Test filtering by log level (include)."""
        test_content = """2024-01-01 08:30:00 DEBUG Debug message
2024-01-01 09:15:00 INFO Info message
2024-01-01 10:00:00 WARN Warning message
2024-01-01 11:30:00 ERROR Error message
2024-01-01 12:00:00 FATAL Fatal message"""

        with tempfile.NamedTemporaryFile(mode="w", delete=False, suffix=".log") as f:
            f.write(test_content)
>>>>>>> f1e5c027
            temp_path = f.name

        try:
            result = await filter_by_log_level(
<<<<<<< HEAD
                temp_path, ["ERROR", "WARN"], exclude=False
            )

            assert "error" not in result
            assert "filtered_lines" in result
            assert len(result["filtered_lines"]) == 4  # 2 ERROR + 2 WARN
            assert result["total_lines"] == 7
            assert result["matched_lines"] == 4
=======
                temp_path, ["ERROR", "FATAL"], exclude=False
            )

            assert "error" not in result
            assert result["total_lines"] == 5
            assert result["matched_lines"] == 2

            # Check that only ERROR and FATAL lines are included
            for line in result["filtered_lines"]:
                assert "ERROR" in line or "FATAL" in line
>>>>>>> f1e5c027

        finally:
            os.unlink(temp_path)

    @pytest.mark.asyncio
<<<<<<< HEAD
    async def test_filter_by_log_level_exclude(self, sample_log_content):
        """Test filtering by log level (exclude mode)."""
        with tempfile.NamedTemporaryFile(mode="w", delete=False, suffix=".log") as f:
            f.write(sample_log_content)
            temp_path = f.name

        try:
            result = await filter_by_log_level(
                temp_path, ["ERROR", "WARN"], exclude=True
            )

            assert "error" not in result
            assert "filtered_lines" in result
            assert len(result["filtered_lines"]) == 3  # 2 INFO + 1 DEBUG
            assert result["total_lines"] == 7
            assert result["matched_lines"] == 3
=======
    async def test_filter_by_log_level_exclude(self):
        """Test filtering by log level (exclude)."""
        test_content = """2024-01-01 08:30:00 DEBUG Debug message
2024-01-01 09:15:00 INFO Info message
2024-01-01 10:00:00 ERROR Error message"""

        with tempfile.NamedTemporaryFile(mode="w", delete=False, suffix=".log") as f:
            f.write(test_content)
            temp_path = f.name

        try:
            result = await filter_by_log_level(temp_path, ["DEBUG"], exclude=True)

            assert result["matched_lines"] == 2

            # Check that DEBUG lines are excluded
            for line in result["filtered_lines"]:
                assert "DEBUG" not in line
>>>>>>> f1e5c027

        finally:
            os.unlink(temp_path)

    @pytest.mark.asyncio
    async def test_filter_by_keyword_single(self, sample_log_content):
        """Test filtering by single keyword."""
<<<<<<< HEAD
        with tempfile.NamedTemporaryFile(mode="w", delete=False, suffix=".log") as f:
            f.write(sample_log_content)
            temp_path = f.name

        try:
            # Test with a keyword that should be found
            result = await filter_by_keyword(
                temp_path, ["entry"], case_sensitive=False, match_all=False
            )

            assert "error" not in result
            assert "filtered_lines" in result
            assert (
                len(result["filtered_lines"]) > 0
            )  # Should find lines containing "entry"
=======
        test_content = """2024-01-01 08:30:00 INFO User login successful
2024-01-01 09:15:00 INFO Database connection established
2024-01-01 10:00:00 ERROR Database connection failed
2024-01-01 11:30:00 INFO User logout completed"""

        with tempfile.NamedTemporaryFile(mode="w", delete=False, suffix=".log") as f:
            f.write(test_content)
            temp_path = f.name

        try:
            result = await filter_by_keyword(
                temp_path, "database", case_sensitive=False
            )

            assert result["matched_lines"] == 2

            # Check that all filtered lines contain "database"
            for line in result["filtered_lines"]:
                assert "database" in line.lower()
>>>>>>> f1e5c027

        finally:
            os.unlink(temp_path)

    @pytest.mark.asyncio
    async def test_filter_by_keyword_multiple_or(self, sample_log_content):
        """Test filtering by multiple keywords with OR logic."""
<<<<<<< HEAD
        with tempfile.NamedTemporaryFile(mode="w", delete=False, suffix=".log") as f:
            f.write(sample_log_content)
=======
        test_content = """2024-01-01 08:30:00 INFO User login successful
2024-01-01 09:15:00 INFO Database connection established
2024-01-01 10:00:00 ERROR Authentication failed
2024-01-01 11:30:00 INFO System startup completed"""

        with tempfile.NamedTemporaryFile(mode="w", delete=False, suffix=".log") as f:
            f.write(test_content)
>>>>>>> f1e5c027
            temp_path = f.name

        try:
            # Test with keywords that should be found
            result = await filter_by_keyword(
<<<<<<< HEAD
                temp_path, ["entry", "INFO"], case_sensitive=False, match_all=False
            )

            assert "error" not in result
            assert "filtered_lines" in result
            assert (
                len(result["filtered_lines"]) > 0
            )  # Should find lines containing either keyword
=======
                temp_path, ["login", "database"], case_sensitive=False, match_all=False
            )

            assert result["matched_lines"] == 2
>>>>>>> f1e5c027

        finally:
            os.unlink(temp_path)

    @pytest.mark.asyncio
    async def test_filter_by_keyword_multiple_and(self, sample_log_content):
        """Test filtering by multiple keywords with AND logic."""
<<<<<<< HEAD
        with tempfile.NamedTemporaryFile(mode="w", delete=False, suffix=".log") as f:
            f.write(sample_log_content)
=======
        test_content = """2024-01-01 08:30:00 INFO User login database access
2024-01-01 09:15:00 INFO Database connection established
2024-01-01 10:00:00 INFO User login successful
2024-01-01 11:30:00 ERROR Login database authentication failed"""

        with tempfile.NamedTemporaryFile(mode="w", delete=False, suffix=".log") as f:
            f.write(test_content)
>>>>>>> f1e5c027
            temp_path = f.name

        try:
            # Test with keywords that should be found together
            result = await filter_by_keyword(
<<<<<<< HEAD
                temp_path, ["entry", "INFO"], case_sensitive=False, match_all=True
            )

            assert "error" not in result
            assert "filtered_lines" in result
            # Should find lines containing both keywords
=======
                temp_path, ["login", "database"], case_sensitive=False, match_all=True
            )

            assert result["matched_lines"] == 2

            # Check that all filtered lines contain both keywords
            for line in result["filtered_lines"]:
                assert "login" in line.lower() and "database" in line.lower()
>>>>>>> f1e5c027

        finally:
            os.unlink(temp_path)

    @pytest.mark.asyncio
    async def test_filter_by_time_range(self, sample_log_content):
        """Test filtering by time range."""
<<<<<<< HEAD
        with tempfile.NamedTemporaryFile(mode="w", delete=False, suffix=".log") as f:
            f.write(sample_log_content)
=======
        test_content = """2024-01-01 08:30:00 INFO Early message
2024-01-01 09:15:00 INFO Target message 1
2024-01-01 09:45:00 INFO Target message 2
2024-01-01 10:30:00 INFO Late message"""

        with tempfile.NamedTemporaryFile(mode="w", delete=False, suffix=".log") as f:
            f.write(test_content)
>>>>>>> f1e5c027
            temp_path = f.name

        try:
            result = await filter_by_time_range(
<<<<<<< HEAD
                temp_path, "2024-01-01 08:00:00", "2024-01-01 10:00:00"
            )

            assert "error" not in result
            assert "filtered_lines" in result
            assert len(result["filtered_lines"]) == 3  # Lines between 08:00 and 10:00
            assert result["total_lines"] == 7
            assert result["matched_lines"] == 3
=======
                temp_path, "2024-01-01 09:00:00", "2024-01-01 10:00:00"
            )

            assert result["matched_lines"] == 2

            # Check that filtered lines are within time range
            for line in result["filtered_lines"]:
                assert "09:" in line
>>>>>>> f1e5c027

        finally:
            os.unlink(temp_path)

    @pytest.mark.asyncio
<<<<<<< HEAD
    async def test_filter_complex_conditions(self, complex_log_content):
        """Test filtering with complex conditions."""
        with tempfile.NamedTemporaryFile(mode="w", delete=False, suffix=".log") as f:
            f.write(complex_log_content)
            temp_path = f.name

        try:
            conditions = [
                {"field": "level", "value": "ERROR", "operator": "equals"},
                {"field": "message", "value": "failed", "operator": "contains"},
            ]
            result = await filter_logs(temp_path, conditions, logical_operator="and")

            assert "error" not in result
            assert "filtered_lines" in result
            assert result["total_lines"] == 12
            assert result["matched_lines"] > 0
=======
    async def test_filter_complex_conditions(self):
        """Test filtering with complex multiple conditions."""
        test_content = """2024-01-01 08:30:00 DEBUG User authentication started
2024-01-01 09:15:00 ERROR User authentication failed
2024-01-01 10:00:00 INFO Database connection successful
2024-01-01 11:30:00 ERROR Database connection timeout"""

        with tempfile.NamedTemporaryFile(mode="w", delete=False, suffix=".log") as f:
            f.write(test_content)
            temp_path = f.name

        try:
            # Filter for ERROR level entries containing "authentication"
            filter_conditions = [
                {"field": "level", "operator": "equals", "value": "ERROR"},
                {"field": "message", "operator": "contains", "value": "authentication"},
            ]

            result = await filter_logs(temp_path, filter_conditions, "and")

            assert result["matched_lines"] == 1

            filtered_line = result["filtered_lines"][0]
            assert "ERROR" in filtered_line
            assert "authentication" in filtered_line
>>>>>>> f1e5c027

        finally:
            os.unlink(temp_path)

    @pytest.mark.asyncio
<<<<<<< HEAD
    async def test_apply_filter_preset_errors_only(self, sample_log_content):
        """Test applying errors_only preset filter."""
        with tempfile.NamedTemporaryFile(mode="w", delete=False, suffix=".log") as f:
            f.write(sample_log_content)
=======
    async def test_apply_filter_preset_errors_only(self):
        """Test applying the 'errors_only' filter preset."""
        test_content = """2024-01-01 08:30:00 DEBUG Debug message
2024-01-01 09:15:00 INFO Info message
2024-01-01 10:00:00 WARN Warning message
2024-01-01 11:30:00 ERROR Error message
2024-01-01 12:00:00 FATAL Fatal message"""

        with tempfile.NamedTemporaryFile(mode="w", delete=False, suffix=".log") as f:
            f.write(test_content)
>>>>>>> f1e5c027
            temp_path = f.name

        try:
            result = await apply_filter_preset(temp_path, "errors_only")

<<<<<<< HEAD
            assert "error" not in result
            assert "filtered_lines" in result
            assert len(result["filtered_lines"]) == 2  # Only ERROR lines
            assert result["total_lines"] == 7
            assert result["matched_lines"] == 2
            assert result["preset_used"] == "errors_only"
=======
            assert "preset_used" in result
            assert result["preset_used"] == "errors_only"
            assert result["matched_lines"] == 2

            # Should only contain ERROR and FATAL
            for line in result["filtered_lines"]:
                assert "ERROR" in line or "FATAL" in line
>>>>>>> f1e5c027

        finally:
            os.unlink(temp_path)

    @pytest.mark.asyncio
<<<<<<< HEAD
    async def test_apply_filter_preset_connection_issues(self, complex_log_content):
        """Test applying connection_issues preset filter."""
        with tempfile.NamedTemporaryFile(mode="w", delete=False, suffix=".log") as f:
            f.write(complex_log_content)
=======
    async def test_apply_filter_preset_connection_issues(self):
        """Test applying the 'connection_issues' filter preset."""
        test_content = """2024-01-01 08:30:00 INFO User login successful
2024-01-01 09:15:00 ERROR Database connection failed
2024-01-01 10:00:00 INFO System startup
2024-01-01 11:30:00 WARN Network timeout detected"""

        with tempfile.NamedTemporaryFile(mode="w", delete=False, suffix=".log") as f:
            f.write(test_content)
>>>>>>> f1e5c027
            temp_path = f.name

        try:
            result = await apply_filter_preset(temp_path, "connection_issues")

<<<<<<< HEAD
            assert "error" not in result
            assert "filtered_lines" in result
            assert result["total_lines"] == 12
            assert result["preset_used"] == "connection_issues"
=======
            assert result["matched_lines"] >= 1

            # Should contain connection or network related entries
            connection_keywords = ["connection", "timeout", "network"]
            for line in result["filtered_lines"]:
                line_lower = line.lower()
                assert any(keyword in line_lower for keyword in connection_keywords)
>>>>>>> f1e5c027

        finally:
            os.unlink(temp_path)

    @pytest.mark.asyncio
<<<<<<< HEAD
    async def test_filter_unknown_preset(self, sample_log_content):
        """Test applying unknown preset filter."""
        with tempfile.NamedTemporaryFile(mode="w", delete=False, suffix=".log") as f:
            f.write(sample_log_content)
=======
    async def test_filter_unknown_preset(self):
        """Test applying an unknown filter preset."""
        test_content = """2024-01-01 08:30:00 INFO Test message"""

        with tempfile.NamedTemporaryFile(mode="w", delete=False, suffix=".log") as f:
            f.write(test_content)
>>>>>>> f1e5c027
            temp_path = f.name

        try:
            result = await apply_filter_preset(temp_path, "unknown_preset")

            assert "error" in result
            assert "Unknown preset" in result["error"]

        finally:
            os.unlink(temp_path)

    @pytest.mark.asyncio
    async def test_filter_empty_file(self):
<<<<<<< HEAD
        """Test filtering empty file."""
=======
        """Test filtering an empty file."""
>>>>>>> f1e5c027
        with tempfile.NamedTemporaryFile(mode="w", delete=False, suffix=".log") as f:
            temp_path = f.name

        try:
            result = await filter_by_log_level(temp_path, ["ERROR"])

<<<<<<< HEAD
            assert "error" not in result
            assert "filtered_lines" in result
            assert len(result["filtered_lines"]) == 0
            assert result["total_lines"] == 0
            assert result["matched_lines"] == 0
=======
            assert result["total_lines"] == 0
            assert result["matched_lines"] == 0
            assert result["filtered_lines"] == []
            assert "empty" in result["message"].lower()
>>>>>>> f1e5c027

        finally:
            os.unlink(temp_path)

    @pytest.mark.asyncio
    async def test_filter_nonexistent_file(self):
<<<<<<< HEAD
        """Test filtering non-existent file."""
        result = await filter_by_log_level("/nonexistent/file.log", ["ERROR"])
=======
        """Test filtering a non-existent file."""
        result = await filter_by_log_level("/path/that/does/not/exist.log", ["ERROR"])
>>>>>>> f1e5c027

        assert "error" in result
        assert "not found" in result["error"].lower()

    @pytest.mark.asyncio
    async def test_filter_invalid_entries(self, sample_log_content):
        """Test filtering with invalid log entries."""
<<<<<<< HEAD
        invalid_content = (
            sample_log_content + "\ninvalid log entry\nanother invalid entry"
        )

        with tempfile.NamedTemporaryFile(mode="w", delete=False, suffix=".log") as f:
            f.write(invalid_content)
=======
        test_content = """2024-01-01 08:30:00 INFO Valid entry
Invalid line without timestamp
2024-01-01 09:15:00 ERROR Valid error
Another invalid line"""

        with tempfile.NamedTemporaryFile(mode="w", delete=False, suffix=".log") as f:
            f.write(test_content)
>>>>>>> f1e5c027
            temp_path = f.name

        try:
            result = await filter_by_log_level(temp_path, ["ERROR"])

<<<<<<< HEAD
            assert "error" not in result
            assert "filtered_lines" in result
            assert result["total_lines"] == 9  # 7 valid + 2 invalid
            assert result["matched_lines"] == 2  # Only ERROR lines

        finally:
            os.unlink(temp_path)

    def test_parse_log_entry_valid(self):
        """Test parsing valid log entry."""
        log_line = "2024-01-01 08:30:00 INFO Database connection successful"
        result = parse_log_entry(log_line)

        # The timestamp is parsed as a datetime object, not a string
        assert isinstance(result["timestamp"], datetime)
        assert result["timestamp"].year == 2024
        assert result["timestamp"].month == 1
        assert result["timestamp"].day == 1
        assert result["timestamp"].hour == 8
        assert result["timestamp"].minute == 30
        assert result["level"] == "INFO"
        assert result["message"] == "Database connection successful"
        assert result["is_valid"] is True

    def test_parse_log_entry_invalid(self):
        """Test parsing invalid log entry."""
        invalid_lines = [
            "invalid log entry",
            "2024-13-01 08:30:00 INFO Invalid date",
            "2024-01-01 25:30:00 INFO Invalid time",
            "INFO Missing timestamp",
        ]

        for line in invalid_lines:
            with pytest.raises(ValueError):
                parse_log_entry(line)

    def test_apply_filters(self):
        """Test applying filters to entries."""
        entries = [
            {
                "timestamp": "2024-01-01 08:30:00",
                "level": "ERROR",
                "message": "Database connection failed",
                "is_valid": True,
            },
            {
                "timestamp": "2024-01-01 09:00:00",
                "level": "INFO",
                "message": "Connection successful",
                "is_valid": True,
            },
        ]

        conditions = [{"field": "level", "value": "ERROR", "operator": "equals"}]
        result = apply_filters(entries, conditions, "and")

        assert len(result) == 1
        assert result[0]["level"] == "ERROR"

    def test_evaluate_entry_conditions(self):
        """Test evaluating conditions for an entry."""
        entry = {
            "timestamp": "2024-01-01 08:30:00",
            "level": "ERROR",
            "message": "Database connection failed",
            "is_valid": True,
        }

        conditions = [
            {"field": "level", "value": "ERROR", "operator": "equals"},
            {"field": "message", "value": "connection", "operator": "contains"},
        ]

        result = evaluate_entry_conditions(entry, conditions, "and")
        assert result is True

        result = evaluate_entry_conditions(entry, conditions, "or")
        assert result is True

    def test_evaluate_single_condition(self):
        """Test evaluating a single condition."""
        entry = {
            "timestamp": "2024-01-01 08:30:00",
            "level": "ERROR",
            "message": "Database connection failed",
            "is_valid": True,
        }

        condition = {"field": "level", "value": "ERROR", "operator": "equals"}
        result = evaluate_single_condition(entry, condition)
        assert result is True

        condition = {"field": "level", "value": "INFO", "operator": "equals"}
        result = evaluate_single_condition(entry, condition)
        assert result is False

    def test_get_field_value(self):
        """Test getting field value from entry."""
        entry = {
            "timestamp": "2024-01-01 08:30:00",
            "level": "ERROR",
            "message": "Database connection failed",
            "is_valid": True,
        }

        assert get_field_value(entry, "level") == "ERROR"
        assert get_field_value(entry, "message") == "Database connection failed"
        assert get_field_value(entry, "nonexistent") == ""

    def test_apply_operator_equals(self):
        """Test applying equals operator."""
        assert apply_operator("ERROR", "equals", "ERROR") is True
        assert apply_operator("ERROR", "equals", "INFO") is False

    def test_apply_operator_contains(self):
        """Test applying contains operator."""
        assert (
            apply_operator("Database connection failed", "contains", "connection")
            is True
        )
        assert (
            apply_operator("Database connection failed", "contains", "timeout") is False
        )

    def test_apply_operator_greater_than(self):
        """Test applying greater than operator."""
        assert apply_operator(10, "greater_than", 5) is True
        assert apply_operator(5, "greater_than", 10) is False

    def test_apply_operator_less_than(self):
        """Test applying less than operator."""
        assert apply_operator(5, "less_than", 10) is True
        assert apply_operator(10, "less_than", 5) is False

    def test_compare_values_timestamp(self):
        """Test comparing timestamp values."""
        # Test string comparison - the function might not support these operators
        # Let's test what it actually supports
        assert compare_values("a", "a", "equals") is True
        assert compare_values("a", "b", "equals") is False

    def test_parse_time_string_valid(self):
        """Test parsing valid time string."""
        time_str = "2024-01-01 08:30:00"
        result = parse_time_string(time_str)

        assert isinstance(result, datetime)
        assert result.year == 2024
        assert result.month == 1
        assert result.day == 1
        assert result.hour == 8
        assert result.minute == 30

    def test_parse_time_string_invalid(self):
        """Test parsing invalid time string."""
        invalid_times = [
            "invalid time",
            "2024-13-01 08:30:00",  # Invalid month
            "2024-01-32 08:30:00",  # Invalid day
            "2024-01-01 25:30:00",  # Invalid hour
        ]

        for time_str in invalid_times:
            with pytest.raises(ValueError):
                parse_time_string(time_str)

    @pytest.mark.asyncio
    async def test_filter_case_sensitive(self, sample_log_content):
        """Test case-sensitive keyword filtering."""
        with tempfile.NamedTemporaryFile(mode="w", delete=False, suffix=".log") as f:
            f.write(sample_log_content)
            temp_path = f.name

        try:
            # Case-sensitive search for "entry" (should find it)
            result = await filter_by_keyword(
                temp_path, ["entry"], case_sensitive=True, match_all=False
            )

            assert "error" not in result
            assert "filtered_lines" in result
            assert len(result["filtered_lines"]) > 0  # Should find "entry"

            # Case-insensitive search for "entry"
            result = await filter_by_keyword(
                temp_path, ["entry"], case_sensitive=False, match_all=False
            )

            assert "error" not in result
            assert "filtered_lines" in result
            assert len(result["filtered_lines"]) > 0  # Should find "entry"

        finally:
            os.unlink(temp_path)

    @pytest.mark.asyncio
    async def test_filter_complex_time_range(self, complex_log_content):
        """Test filtering with complex time ranges."""
        with tempfile.NamedTemporaryFile(mode="w", delete=False, suffix=".log") as f:
            f.write(complex_log_content)
            temp_path = f.name

        try:
            # Test time range spanning multiple hours
            result = await filter_by_time_range(
                temp_path, "2024-01-01 08:00:00", "2024-01-01 11:00:00"
            )

            assert "error" not in result
            assert "filtered_lines" in result
            assert result["total_lines"] == 12
            assert result["matched_lines"] > 0

            # Test time range with no matches
            result = await filter_by_time_range(
                temp_path, "2024-01-02 00:00:00", "2024-01-02 01:00:00"
            )

            assert "error" not in result
            assert "filtered_lines" in result
            assert len(result["filtered_lines"]) == 0
=======
            assert result["total_lines"] == 4
            assert result["matched_lines"] == 1

            # Should find the ERROR line
            assert len(result["filtered_lines"]) == 1
            assert "ERROR" in result["filtered_lines"][0]
>>>>>>> f1e5c027

        finally:
            os.unlink(temp_path)

    @pytest.mark.asyncio
    async def test_filter_multiple_conditions_complex(self, complex_log_content):
        """Test filtering with multiple complex conditions."""
        with tempfile.NamedTemporaryFile(mode="w", delete=False, suffix=".log") as f:
            f.write(complex_log_content)
            temp_path = f.name

        try:
            conditions = [
                {"field": "level", "value": "ERROR", "operator": "equals"},
                {"field": "message", "value": "failed", "operator": "contains"},
                {
                    "field": "timestamp",
                    "value": "2024-01-01 09:00:00",
                    "operator": "greater_than",
                },
            ]

            result = await filter_logs(temp_path, conditions, logical_operator="and")

            assert "error" not in result
            assert "filtered_lines" in result
            assert result["total_lines"] == 12

        finally:
            os.unlink(temp_path)

    @pytest.mark.asyncio
    async def test_filter_edge_cases(self):
        """Test filtering edge cases."""
        # Test with file containing only invalid entries
        invalid_content = "invalid entry 1\ninvalid entry 2\nno timestamp here"

        with tempfile.NamedTemporaryFile(mode="w", delete=False, suffix=".log") as f:
            f.write(invalid_content)
            temp_path = f.name

        try:
            result = await filter_by_log_level(temp_path, ["ERROR"])

            assert "error" not in result
            assert "filtered_lines" in result
            assert len(result["filtered_lines"]) == 0
            assert result["total_lines"] == 3
            assert result["matched_lines"] == 0

        finally:
            os.unlink(temp_path)

    def test_apply_operator_not_equals(self):
        """Test applying not_equals operator."""
        assert apply_operator("ERROR", "not_equals", "INFO") is True
        assert apply_operator("ERROR", "not_equals", "ERROR") is False

    def test_apply_operator_starts_with(self):
        """Test applying starts_with operator."""
        assert apply_operator("Database connection", "starts_with", "Database") is True
        assert (
            apply_operator("Database connection", "starts_with", "connection") is False
        )

    def test_apply_operator_ends_with(self):
        """Test applying ends_with operator."""
        assert apply_operator("Database connection", "ends_with", "connection") is True
        assert apply_operator("Database connection", "ends_with", "Database") is False

    def test_apply_operator_regex(self):
        """Test applying regex operator."""
        assert apply_operator("Database connection", "regex", r"Database.*") is True
        assert apply_operator("Database connection", "regex", r"^connection$") is False

    def test_apply_operator_between(self):
        """Test applying between operator."""
        assert apply_operator(5, "between", [1, 10]) is True
        assert apply_operator(15, "between", [1, 10]) is False

    def test_apply_operator_in(self):
        """Test applying in operator."""
        assert apply_operator("ERROR", "in", ["ERROR", "WARN"]) is True
        assert apply_operator("INFO", "in", ["ERROR", "WARN"]) is False

    def test_apply_operator_not_in(self):
        """Test applying not_in operator."""
        assert apply_operator("INFO", "not_in", ["ERROR", "WARN"]) is True
        assert apply_operator("ERROR", "not_in", ["ERROR", "WARN"]) is False

    def test_compare_values_numeric(self):
        """Test comparing numeric values."""
        assert compare_values(5, 10, "less_than") is True
        assert compare_values(10, 5, "greater_than") is True
        assert compare_values(5, 5, "equals") is True
        assert compare_values(5, 10, "greater_than") is False

    def test_compare_values_string(self):
        """Test comparing string values."""
        assert compare_values("a", "b", "less_than") is True
        assert compare_values("b", "a", "greater_than") is True
        assert compare_values("a", "a", "equals") is True
        assert compare_values("a", "b", "greater_than") is False

    def test_compare_values_unknown_operator(self):
        """Test comparing values with unknown operator."""
        # Should return False for unknown operators
        assert compare_values(5, 10, "unknown_operator") is False

    def test_get_field_value_nested(self):
        """Test getting nested field values."""
        entry = {
            "timestamp": "2024-01-01 08:30:00",
            "level": "ERROR",
            "message": "Database connection failed",
            "metadata": {"user": "admin", "session": "12345"},
            "is_valid": True,
        }

        # Test basic field access (the function might not support nested access)
        assert get_field_value(entry, "level") == "ERROR"
        assert get_field_value(entry, "message") == "Database connection failed"
        assert get_field_value(entry, "metadata") == entry["metadata"]

    def test_apply_operator_unknown_operator(self):
        """Test applying unknown operator."""
        # Test with unknown operator
        assert apply_operator("test", "unknown_operator", "value") is False

    def test_apply_operator_regex_invalid_pattern(self):
        """Test applying regex operator with invalid pattern."""
        # Test with invalid regex pattern
        try:
            result = apply_operator("test", "regex", r"[invalid")
            # Should handle invalid regex gracefully
            assert result is False
        except Exception:
            # It's okay if it raises an exception for invalid regex
            pass

    def test_apply_operator_between_invalid_range(self):
        """Test applying between operator with invalid range."""
        # Test with invalid range (not a list or wrong length)
        assert apply_operator(5, "between", "not_a_list") is False
        assert apply_operator(5, "between", [1]) is False  # Wrong length

    def test_apply_operator_in_invalid_list(self):
        """Test applying in operator with invalid list."""
        # Test with non-list value
        assert apply_operator("test", "in", "not_a_list") is False

    def test_apply_operator_not_in_invalid_list(self):
        """Test applying not_in operator with invalid list."""
        # Test with non-list value
        assert apply_operator("test", "not_in", "not_a_list") is False

    def test_evaluate_entry_conditions_invalid_logical_operator(self):
        """Test evaluating entry with invalid logical operator."""
        entry = {
            "timestamp": "2024-01-01 08:30:00",
            "level": "ERROR",
            "message": "Database connection failed",
            "is_valid": True,
        }

        conditions = [{"field": "level", "value": "ERROR", "operator": "equals"}]
        result = evaluate_entry_conditions(entry, conditions, "invalid_operator")
        # Should default to AND behavior or handle gracefully
        assert result is True

    def test_parse_log_entry_edge_cases(self):
        """Test parsing log entry edge cases."""
        # Test with very long line
        long_line = "2024-01-01 08:30:00 INFO " + "x" * 1000
        result = parse_log_entry(long_line)
        assert result["is_valid"] is True
        assert len(result["message"]) > 0

        # Test with line containing special characters
        special_line = "2024-01-01 08:30:00 INFO Test with special chars: !@#$%^&*()"
        result = parse_log_entry(special_line)
        assert result["is_valid"] is True
        assert "special chars" in result["message"]

    def test_parse_log_entry_unicode(self):
        """Test parsing log entry with unicode characters."""
        unicode_line = "2024-01-01 08:30:00 INFO Test with unicode: éñçü"
        result = parse_log_entry(unicode_line)
        assert result["is_valid"] is True
        assert "unicode" in result["message"]

    @pytest.mark.asyncio
    async def test_filter_logs_with_invalid_entries(self, sample_log_content):
        """Test filtering logs with invalid entries."""
        # Add some invalid entries to the content
        invalid_content = sample_log_content + "\ninvalid entry\nanother invalid entry"

        with tempfile.NamedTemporaryFile(mode="w", delete=False, suffix=".log") as f:
            f.write(invalid_content)
            temp_path = f.name

        try:
            conditions = [{"field": "level", "value": "ERROR", "operator": "equals"}]
            result = await filter_logs(temp_path, conditions, "and")

            assert "error" not in result
            assert "filtered_lines" in result
            assert result["total_lines"] == 9  # 7 valid + 2 invalid

        finally:
            os.unlink(temp_path)

    @pytest.mark.asyncio
    async def test_filter_by_time_range_edge_cases(self, sample_log_content):
        """Test filtering by time range with edge cases."""
        with tempfile.NamedTemporaryFile(mode="w", delete=False, suffix=".log") as f:
            f.write(sample_log_content)
            temp_path = f.name

        try:
            # Test with same start and end time
            result = await filter_by_time_range(
                temp_path, "2024-01-01 08:00:00", "2024-01-01 08:00:00"
            )

            assert "error" not in result
            assert "filtered_lines" in result

            # Test with end time before start time
            result = await filter_by_time_range(
                temp_path, "2024-01-01 10:00:00", "2024-01-01 08:00:00"
            )

            assert "error" not in result
            assert "filtered_lines" in result
            assert len(result["filtered_lines"]) == 0  # Should be empty

        finally:
            os.unlink(temp_path)

    @pytest.mark.asyncio
    async def test_filter_by_log_level_edge_cases(self, sample_log_content):
        """Test filtering by log level with edge cases."""
        with tempfile.NamedTemporaryFile(mode="w", delete=False, suffix=".log") as f:
            f.write(sample_log_content)
            temp_path = f.name

        try:
            # Test with non-existent level
            result = await filter_by_log_level(
                temp_path, ["NONEXISTENT"], exclude=False
            )

            assert "error" not in result
            assert "filtered_lines" in result
            assert len(result["filtered_lines"]) == 0  # Should be empty

            # Test with mixed case levels
            result = await filter_by_log_level(
                temp_path, ["error", "warn"], exclude=False
            )

            assert "error" not in result
            assert "filtered_lines" in result

        finally:
            os.unlink(temp_path)

    @pytest.mark.asyncio
    async def test_filter_by_keyword_edge_cases(self, sample_log_content):
        """Test filtering by keyword with edge cases."""
        with tempfile.NamedTemporaryFile(mode="w", delete=False, suffix=".log") as f:
            f.write(sample_log_content)
            temp_path = f.name

        try:
            # Test with empty keyword
            result = await filter_by_keyword(
                temp_path, [""], case_sensitive=False, match_all=False
            )

            assert "error" not in result
            assert "filtered_lines" in result

            # Test with special regex characters
            result = await filter_by_keyword(
                temp_path, ["[.*]"], case_sensitive=False, match_all=False
            )

            assert "error" not in result
            assert "filtered_lines" in result

        finally:
            os.unlink(temp_path)

    @pytest.mark.asyncio
    async def test_apply_filter_preset_edge_cases(self, sample_log_content):
        """Test applying filter preset with edge cases."""
        with tempfile.NamedTemporaryFile(mode="w", delete=False, suffix=".log") as f:
            f.write(sample_log_content)
            temp_path = f.name

        try:
            # Test with empty preset name
            result = await apply_filter_preset(temp_path, "")

            assert "error" in result
            assert "Unknown preset" in result["error"]

            # Test with None preset name
            result = await apply_filter_preset(temp_path, None)

            assert "error" in result
            assert "Unknown preset" in result["error"]

        finally:
            os.unlink(temp_path)

    def test_parse_time_string_edge_cases(self):
        """Test parsing time string with edge cases."""
        # Test with very long time string
        long_time = "2024-01-01 08:30:00" + " " * 100
        try:
            result = parse_time_string(long_time)
            assert isinstance(result, datetime)
        except ValueError:
            # It's okay if it raises an exception for invalid format
            pass

        # Test with time string containing extra characters
        extra_time = "2024-01-01 08:30:00 extra"
        try:
            result = parse_time_string(extra_time)
            assert isinstance(result, datetime)
        except ValueError:
            # It's okay if it raises an exception for invalid format
            pass<|MERGE_RESOLUTION|>--- conflicted
+++ resolved
@@ -12,17 +12,6 @@
     filter_by_log_level,
     filter_by_keyword,
     apply_filter_preset,
-<<<<<<< HEAD
-    parse_log_entry,
-    apply_filters,
-    evaluate_entry_conditions,
-    evaluate_single_condition,
-    get_field_value,
-    apply_operator,
-    compare_values,
-    parse_time_string,
-=======
->>>>>>> f1e5c027
 )
 
 
@@ -57,12 +46,6 @@
 2024-01-01 11:30:00 WARN Performance degradation detected"""
 
     @pytest.mark.asyncio
-<<<<<<< HEAD
-    async def test_filter_by_log_level_include(self, sample_log_content):
-        """Test filtering by log level (include mode)."""
-        with tempfile.NamedTemporaryFile(mode="w", delete=False, suffix=".log") as f:
-            f.write(sample_log_content)
-=======
     async def test_filter_by_log_level_include(self):
         """Test filtering by log level (include)."""
         test_content = """2024-01-01 08:30:00 DEBUG Debug message
@@ -73,21 +56,10 @@
 
         with tempfile.NamedTemporaryFile(mode="w", delete=False, suffix=".log") as f:
             f.write(test_content)
->>>>>>> f1e5c027
             temp_path = f.name
 
         try:
             result = await filter_by_log_level(
-<<<<<<< HEAD
-                temp_path, ["ERROR", "WARN"], exclude=False
-            )
-
-            assert "error" not in result
-            assert "filtered_lines" in result
-            assert len(result["filtered_lines"]) == 4  # 2 ERROR + 2 WARN
-            assert result["total_lines"] == 7
-            assert result["matched_lines"] == 4
-=======
                 temp_path, ["ERROR", "FATAL"], exclude=False
             )
 
@@ -98,30 +70,11 @@
             # Check that only ERROR and FATAL lines are included
             for line in result["filtered_lines"]:
                 assert "ERROR" in line or "FATAL" in line
->>>>>>> f1e5c027
-
-        finally:
-            os.unlink(temp_path)
-
-    @pytest.mark.asyncio
-<<<<<<< HEAD
-    async def test_filter_by_log_level_exclude(self, sample_log_content):
-        """Test filtering by log level (exclude mode)."""
-        with tempfile.NamedTemporaryFile(mode="w", delete=False, suffix=".log") as f:
-            f.write(sample_log_content)
-            temp_path = f.name
-
-        try:
-            result = await filter_by_log_level(
-                temp_path, ["ERROR", "WARN"], exclude=True
-            )
-
-            assert "error" not in result
-            assert "filtered_lines" in result
-            assert len(result["filtered_lines"]) == 3  # 2 INFO + 1 DEBUG
-            assert result["total_lines"] == 7
-            assert result["matched_lines"] == 3
-=======
+
+        finally:
+            os.unlink(temp_path)
+
+    @pytest.mark.asyncio
     async def test_filter_by_log_level_exclude(self):
         """Test filtering by log level (exclude)."""
         test_content = """2024-01-01 08:30:00 DEBUG Debug message
@@ -140,7 +93,6 @@
             # Check that DEBUG lines are excluded
             for line in result["filtered_lines"]:
                 assert "DEBUG" not in line
->>>>>>> f1e5c027
 
         finally:
             os.unlink(temp_path)
@@ -148,23 +100,6 @@
     @pytest.mark.asyncio
     async def test_filter_by_keyword_single(self, sample_log_content):
         """Test filtering by single keyword."""
-<<<<<<< HEAD
-        with tempfile.NamedTemporaryFile(mode="w", delete=False, suffix=".log") as f:
-            f.write(sample_log_content)
-            temp_path = f.name
-
-        try:
-            # Test with a keyword that should be found
-            result = await filter_by_keyword(
-                temp_path, ["entry"], case_sensitive=False, match_all=False
-            )
-
-            assert "error" not in result
-            assert "filtered_lines" in result
-            assert (
-                len(result["filtered_lines"]) > 0
-            )  # Should find lines containing "entry"
-=======
         test_content = """2024-01-01 08:30:00 INFO User login successful
 2024-01-01 09:15:00 INFO Database connection established
 2024-01-01 10:00:00 ERROR Database connection failed
@@ -184,7 +119,6 @@
             # Check that all filtered lines contain "database"
             for line in result["filtered_lines"]:
                 assert "database" in line.lower()
->>>>>>> f1e5c027
 
         finally:
             os.unlink(temp_path)
@@ -192,10 +126,6 @@
     @pytest.mark.asyncio
     async def test_filter_by_keyword_multiple_or(self, sample_log_content):
         """Test filtering by multiple keywords with OR logic."""
-<<<<<<< HEAD
-        with tempfile.NamedTemporaryFile(mode="w", delete=False, suffix=".log") as f:
-            f.write(sample_log_content)
-=======
         test_content = """2024-01-01 08:30:00 INFO User login successful
 2024-01-01 09:15:00 INFO Database connection established
 2024-01-01 10:00:00 ERROR Authentication failed
@@ -203,27 +133,15 @@
 
         with tempfile.NamedTemporaryFile(mode="w", delete=False, suffix=".log") as f:
             f.write(test_content)
->>>>>>> f1e5c027
             temp_path = f.name
 
         try:
             # Test with keywords that should be found
             result = await filter_by_keyword(
-<<<<<<< HEAD
-                temp_path, ["entry", "INFO"], case_sensitive=False, match_all=False
-            )
-
-            assert "error" not in result
-            assert "filtered_lines" in result
-            assert (
-                len(result["filtered_lines"]) > 0
-            )  # Should find lines containing either keyword
-=======
                 temp_path, ["login", "database"], case_sensitive=False, match_all=False
             )
 
             assert result["matched_lines"] == 2
->>>>>>> f1e5c027
 
         finally:
             os.unlink(temp_path)
@@ -231,10 +149,6 @@
     @pytest.mark.asyncio
     async def test_filter_by_keyword_multiple_and(self, sample_log_content):
         """Test filtering by multiple keywords with AND logic."""
-<<<<<<< HEAD
-        with tempfile.NamedTemporaryFile(mode="w", delete=False, suffix=".log") as f:
-            f.write(sample_log_content)
-=======
         test_content = """2024-01-01 08:30:00 INFO User login database access
 2024-01-01 09:15:00 INFO Database connection established
 2024-01-01 10:00:00 INFO User login successful
@@ -242,20 +156,11 @@
 
         with tempfile.NamedTemporaryFile(mode="w", delete=False, suffix=".log") as f:
             f.write(test_content)
->>>>>>> f1e5c027
             temp_path = f.name
 
         try:
             # Test with keywords that should be found together
             result = await filter_by_keyword(
-<<<<<<< HEAD
-                temp_path, ["entry", "INFO"], case_sensitive=False, match_all=True
-            )
-
-            assert "error" not in result
-            assert "filtered_lines" in result
-            # Should find lines containing both keywords
-=======
                 temp_path, ["login", "database"], case_sensitive=False, match_all=True
             )
 
@@ -264,7 +169,6 @@
             # Check that all filtered lines contain both keywords
             for line in result["filtered_lines"]:
                 assert "login" in line.lower() and "database" in line.lower()
->>>>>>> f1e5c027
 
         finally:
             os.unlink(temp_path)
@@ -272,10 +176,6 @@
     @pytest.mark.asyncio
     async def test_filter_by_time_range(self, sample_log_content):
         """Test filtering by time range."""
-<<<<<<< HEAD
-        with tempfile.NamedTemporaryFile(mode="w", delete=False, suffix=".log") as f:
-            f.write(sample_log_content)
-=======
         test_content = """2024-01-01 08:30:00 INFO Early message
 2024-01-01 09:15:00 INFO Target message 1
 2024-01-01 09:45:00 INFO Target message 2
@@ -283,21 +183,10 @@
 
         with tempfile.NamedTemporaryFile(mode="w", delete=False, suffix=".log") as f:
             f.write(test_content)
->>>>>>> f1e5c027
             temp_path = f.name
 
         try:
             result = await filter_by_time_range(
-<<<<<<< HEAD
-                temp_path, "2024-01-01 08:00:00", "2024-01-01 10:00:00"
-            )
-
-            assert "error" not in result
-            assert "filtered_lines" in result
-            assert len(result["filtered_lines"]) == 3  # Lines between 08:00 and 10:00
-            assert result["total_lines"] == 7
-            assert result["matched_lines"] == 3
-=======
                 temp_path, "2024-01-01 09:00:00", "2024-01-01 10:00:00"
             )
 
@@ -306,31 +195,11 @@
             # Check that filtered lines are within time range
             for line in result["filtered_lines"]:
                 assert "09:" in line
->>>>>>> f1e5c027
-
-        finally:
-            os.unlink(temp_path)
-
-    @pytest.mark.asyncio
-<<<<<<< HEAD
-    async def test_filter_complex_conditions(self, complex_log_content):
-        """Test filtering with complex conditions."""
-        with tempfile.NamedTemporaryFile(mode="w", delete=False, suffix=".log") as f:
-            f.write(complex_log_content)
-            temp_path = f.name
-
-        try:
-            conditions = [
-                {"field": "level", "value": "ERROR", "operator": "equals"},
-                {"field": "message", "value": "failed", "operator": "contains"},
-            ]
-            result = await filter_logs(temp_path, conditions, logical_operator="and")
-
-            assert "error" not in result
-            assert "filtered_lines" in result
-            assert result["total_lines"] == 12
-            assert result["matched_lines"] > 0
-=======
+
+        finally:
+            os.unlink(temp_path)
+
+    @pytest.mark.asyncio
     async def test_filter_complex_conditions(self):
         """Test filtering with complex multiple conditions."""
         test_content = """2024-01-01 08:30:00 DEBUG User authentication started
@@ -356,18 +225,11 @@
             filtered_line = result["filtered_lines"][0]
             assert "ERROR" in filtered_line
             assert "authentication" in filtered_line
->>>>>>> f1e5c027
-
-        finally:
-            os.unlink(temp_path)
-
-    @pytest.mark.asyncio
-<<<<<<< HEAD
-    async def test_apply_filter_preset_errors_only(self, sample_log_content):
-        """Test applying errors_only preset filter."""
-        with tempfile.NamedTemporaryFile(mode="w", delete=False, suffix=".log") as f:
-            f.write(sample_log_content)
-=======
+
+        finally:
+            os.unlink(temp_path)
+
+    @pytest.mark.asyncio
     async def test_apply_filter_preset_errors_only(self):
         """Test applying the 'errors_only' filter preset."""
         test_content = """2024-01-01 08:30:00 DEBUG Debug message
@@ -378,20 +240,11 @@
 
         with tempfile.NamedTemporaryFile(mode="w", delete=False, suffix=".log") as f:
             f.write(test_content)
->>>>>>> f1e5c027
             temp_path = f.name
 
         try:
             result = await apply_filter_preset(temp_path, "errors_only")
 
-<<<<<<< HEAD
-            assert "error" not in result
-            assert "filtered_lines" in result
-            assert len(result["filtered_lines"]) == 2  # Only ERROR lines
-            assert result["total_lines"] == 7
-            assert result["matched_lines"] == 2
-            assert result["preset_used"] == "errors_only"
-=======
             assert "preset_used" in result
             assert result["preset_used"] == "errors_only"
             assert result["matched_lines"] == 2
@@ -399,18 +252,11 @@
             # Should only contain ERROR and FATAL
             for line in result["filtered_lines"]:
                 assert "ERROR" in line or "FATAL" in line
->>>>>>> f1e5c027
-
-        finally:
-            os.unlink(temp_path)
-
-    @pytest.mark.asyncio
-<<<<<<< HEAD
-    async def test_apply_filter_preset_connection_issues(self, complex_log_content):
-        """Test applying connection_issues preset filter."""
-        with tempfile.NamedTemporaryFile(mode="w", delete=False, suffix=".log") as f:
-            f.write(complex_log_content)
-=======
+
+        finally:
+            os.unlink(temp_path)
+
+    @pytest.mark.asyncio
     async def test_apply_filter_preset_connection_issues(self):
         """Test applying the 'connection_issues' filter preset."""
         test_content = """2024-01-01 08:30:00 INFO User login successful
@@ -420,18 +266,11 @@
 
         with tempfile.NamedTemporaryFile(mode="w", delete=False, suffix=".log") as f:
             f.write(test_content)
->>>>>>> f1e5c027
             temp_path = f.name
 
         try:
             result = await apply_filter_preset(temp_path, "connection_issues")
 
-<<<<<<< HEAD
-            assert "error" not in result
-            assert "filtered_lines" in result
-            assert result["total_lines"] == 12
-            assert result["preset_used"] == "connection_issues"
-=======
             assert result["matched_lines"] >= 1
 
             # Should contain connection or network related entries
@@ -439,25 +278,17 @@
             for line in result["filtered_lines"]:
                 line_lower = line.lower()
                 assert any(keyword in line_lower for keyword in connection_keywords)
->>>>>>> f1e5c027
-
-        finally:
-            os.unlink(temp_path)
-
-    @pytest.mark.asyncio
-<<<<<<< HEAD
-    async def test_filter_unknown_preset(self, sample_log_content):
-        """Test applying unknown preset filter."""
-        with tempfile.NamedTemporaryFile(mode="w", delete=False, suffix=".log") as f:
-            f.write(sample_log_content)
-=======
+
+        finally:
+            os.unlink(temp_path)
+
+    @pytest.mark.asyncio
     async def test_filter_unknown_preset(self):
         """Test applying an unknown filter preset."""
         test_content = """2024-01-01 08:30:00 INFO Test message"""
 
         with tempfile.NamedTemporaryFile(mode="w", delete=False, suffix=".log") as f:
             f.write(test_content)
->>>>>>> f1e5c027
             temp_path = f.name
 
         try:
@@ -471,42 +302,25 @@
 
     @pytest.mark.asyncio
     async def test_filter_empty_file(self):
-<<<<<<< HEAD
-        """Test filtering empty file."""
-=======
         """Test filtering an empty file."""
->>>>>>> f1e5c027
         with tempfile.NamedTemporaryFile(mode="w", delete=False, suffix=".log") as f:
             temp_path = f.name
 
         try:
             result = await filter_by_log_level(temp_path, ["ERROR"])
 
-<<<<<<< HEAD
-            assert "error" not in result
-            assert "filtered_lines" in result
-            assert len(result["filtered_lines"]) == 0
-            assert result["total_lines"] == 0
-            assert result["matched_lines"] == 0
-=======
             assert result["total_lines"] == 0
             assert result["matched_lines"] == 0
             assert result["filtered_lines"] == []
             assert "empty" in result["message"].lower()
->>>>>>> f1e5c027
 
         finally:
             os.unlink(temp_path)
 
     @pytest.mark.asyncio
     async def test_filter_nonexistent_file(self):
-<<<<<<< HEAD
-        """Test filtering non-existent file."""
-        result = await filter_by_log_level("/nonexistent/file.log", ["ERROR"])
-=======
         """Test filtering a non-existent file."""
         result = await filter_by_log_level("/path/that/does/not/exist.log", ["ERROR"])
->>>>>>> f1e5c027
 
         assert "error" in result
         assert "not found" in result["error"].lower()
@@ -514,14 +328,6 @@
     @pytest.mark.asyncio
     async def test_filter_invalid_entries(self, sample_log_content):
         """Test filtering with invalid log entries."""
-<<<<<<< HEAD
-        invalid_content = (
-            sample_log_content + "\ninvalid log entry\nanother invalid entry"
-        )
-
-        with tempfile.NamedTemporaryFile(mode="w", delete=False, suffix=".log") as f:
-            f.write(invalid_content)
-=======
         test_content = """2024-01-01 08:30:00 INFO Valid entry
 Invalid line without timestamp
 2024-01-01 09:15:00 ERROR Valid error
@@ -529,577 +335,17 @@
 
         with tempfile.NamedTemporaryFile(mode="w", delete=False, suffix=".log") as f:
             f.write(test_content)
->>>>>>> f1e5c027
             temp_path = f.name
 
         try:
             result = await filter_by_log_level(temp_path, ["ERROR"])
 
-<<<<<<< HEAD
-            assert "error" not in result
-            assert "filtered_lines" in result
-            assert result["total_lines"] == 9  # 7 valid + 2 invalid
-            assert result["matched_lines"] == 2  # Only ERROR lines
-
-        finally:
-            os.unlink(temp_path)
-
-    def test_parse_log_entry_valid(self):
-        """Test parsing valid log entry."""
-        log_line = "2024-01-01 08:30:00 INFO Database connection successful"
-        result = parse_log_entry(log_line)
-
-        # The timestamp is parsed as a datetime object, not a string
-        assert isinstance(result["timestamp"], datetime)
-        assert result["timestamp"].year == 2024
-        assert result["timestamp"].month == 1
-        assert result["timestamp"].day == 1
-        assert result["timestamp"].hour == 8
-        assert result["timestamp"].minute == 30
-        assert result["level"] == "INFO"
-        assert result["message"] == "Database connection successful"
-        assert result["is_valid"] is True
-
-    def test_parse_log_entry_invalid(self):
-        """Test parsing invalid log entry."""
-        invalid_lines = [
-            "invalid log entry",
-            "2024-13-01 08:30:00 INFO Invalid date",
-            "2024-01-01 25:30:00 INFO Invalid time",
-            "INFO Missing timestamp",
-        ]
-
-        for line in invalid_lines:
-            with pytest.raises(ValueError):
-                parse_log_entry(line)
-
-    def test_apply_filters(self):
-        """Test applying filters to entries."""
-        entries = [
-            {
-                "timestamp": "2024-01-01 08:30:00",
-                "level": "ERROR",
-                "message": "Database connection failed",
-                "is_valid": True,
-            },
-            {
-                "timestamp": "2024-01-01 09:00:00",
-                "level": "INFO",
-                "message": "Connection successful",
-                "is_valid": True,
-            },
-        ]
-
-        conditions = [{"field": "level", "value": "ERROR", "operator": "equals"}]
-        result = apply_filters(entries, conditions, "and")
-
-        assert len(result) == 1
-        assert result[0]["level"] == "ERROR"
-
-    def test_evaluate_entry_conditions(self):
-        """Test evaluating conditions for an entry."""
-        entry = {
-            "timestamp": "2024-01-01 08:30:00",
-            "level": "ERROR",
-            "message": "Database connection failed",
-            "is_valid": True,
-        }
-
-        conditions = [
-            {"field": "level", "value": "ERROR", "operator": "equals"},
-            {"field": "message", "value": "connection", "operator": "contains"},
-        ]
-
-        result = evaluate_entry_conditions(entry, conditions, "and")
-        assert result is True
-
-        result = evaluate_entry_conditions(entry, conditions, "or")
-        assert result is True
-
-    def test_evaluate_single_condition(self):
-        """Test evaluating a single condition."""
-        entry = {
-            "timestamp": "2024-01-01 08:30:00",
-            "level": "ERROR",
-            "message": "Database connection failed",
-            "is_valid": True,
-        }
-
-        condition = {"field": "level", "value": "ERROR", "operator": "equals"}
-        result = evaluate_single_condition(entry, condition)
-        assert result is True
-
-        condition = {"field": "level", "value": "INFO", "operator": "equals"}
-        result = evaluate_single_condition(entry, condition)
-        assert result is False
-
-    def test_get_field_value(self):
-        """Test getting field value from entry."""
-        entry = {
-            "timestamp": "2024-01-01 08:30:00",
-            "level": "ERROR",
-            "message": "Database connection failed",
-            "is_valid": True,
-        }
-
-        assert get_field_value(entry, "level") == "ERROR"
-        assert get_field_value(entry, "message") == "Database connection failed"
-        assert get_field_value(entry, "nonexistent") == ""
-
-    def test_apply_operator_equals(self):
-        """Test applying equals operator."""
-        assert apply_operator("ERROR", "equals", "ERROR") is True
-        assert apply_operator("ERROR", "equals", "INFO") is False
-
-    def test_apply_operator_contains(self):
-        """Test applying contains operator."""
-        assert (
-            apply_operator("Database connection failed", "contains", "connection")
-            is True
-        )
-        assert (
-            apply_operator("Database connection failed", "contains", "timeout") is False
-        )
-
-    def test_apply_operator_greater_than(self):
-        """Test applying greater than operator."""
-        assert apply_operator(10, "greater_than", 5) is True
-        assert apply_operator(5, "greater_than", 10) is False
-
-    def test_apply_operator_less_than(self):
-        """Test applying less than operator."""
-        assert apply_operator(5, "less_than", 10) is True
-        assert apply_operator(10, "less_than", 5) is False
-
-    def test_compare_values_timestamp(self):
-        """Test comparing timestamp values."""
-        # Test string comparison - the function might not support these operators
-        # Let's test what it actually supports
-        assert compare_values("a", "a", "equals") is True
-        assert compare_values("a", "b", "equals") is False
-
-    def test_parse_time_string_valid(self):
-        """Test parsing valid time string."""
-        time_str = "2024-01-01 08:30:00"
-        result = parse_time_string(time_str)
-
-        assert isinstance(result, datetime)
-        assert result.year == 2024
-        assert result.month == 1
-        assert result.day == 1
-        assert result.hour == 8
-        assert result.minute == 30
-
-    def test_parse_time_string_invalid(self):
-        """Test parsing invalid time string."""
-        invalid_times = [
-            "invalid time",
-            "2024-13-01 08:30:00",  # Invalid month
-            "2024-01-32 08:30:00",  # Invalid day
-            "2024-01-01 25:30:00",  # Invalid hour
-        ]
-
-        for time_str in invalid_times:
-            with pytest.raises(ValueError):
-                parse_time_string(time_str)
-
-    @pytest.mark.asyncio
-    async def test_filter_case_sensitive(self, sample_log_content):
-        """Test case-sensitive keyword filtering."""
-        with tempfile.NamedTemporaryFile(mode="w", delete=False, suffix=".log") as f:
-            f.write(sample_log_content)
-            temp_path = f.name
-
-        try:
-            # Case-sensitive search for "entry" (should find it)
-            result = await filter_by_keyword(
-                temp_path, ["entry"], case_sensitive=True, match_all=False
-            )
-
-            assert "error" not in result
-            assert "filtered_lines" in result
-            assert len(result["filtered_lines"]) > 0  # Should find "entry"
-
-            # Case-insensitive search for "entry"
-            result = await filter_by_keyword(
-                temp_path, ["entry"], case_sensitive=False, match_all=False
-            )
-
-            assert "error" not in result
-            assert "filtered_lines" in result
-            assert len(result["filtered_lines"]) > 0  # Should find "entry"
-
-        finally:
-            os.unlink(temp_path)
-
-    @pytest.mark.asyncio
-    async def test_filter_complex_time_range(self, complex_log_content):
-        """Test filtering with complex time ranges."""
-        with tempfile.NamedTemporaryFile(mode="w", delete=False, suffix=".log") as f:
-            f.write(complex_log_content)
-            temp_path = f.name
-
-        try:
-            # Test time range spanning multiple hours
-            result = await filter_by_time_range(
-                temp_path, "2024-01-01 08:00:00", "2024-01-01 11:00:00"
-            )
-
-            assert "error" not in result
-            assert "filtered_lines" in result
-            assert result["total_lines"] == 12
-            assert result["matched_lines"] > 0
-
-            # Test time range with no matches
-            result = await filter_by_time_range(
-                temp_path, "2024-01-02 00:00:00", "2024-01-02 01:00:00"
-            )
-
-            assert "error" not in result
-            assert "filtered_lines" in result
-            assert len(result["filtered_lines"]) == 0
-=======
             assert result["total_lines"] == 4
             assert result["matched_lines"] == 1
 
             # Should find the ERROR line
             assert len(result["filtered_lines"]) == 1
             assert "ERROR" in result["filtered_lines"][0]
->>>>>>> f1e5c027
-
-        finally:
-            os.unlink(temp_path)
-
-    @pytest.mark.asyncio
-    async def test_filter_multiple_conditions_complex(self, complex_log_content):
-        """Test filtering with multiple complex conditions."""
-        with tempfile.NamedTemporaryFile(mode="w", delete=False, suffix=".log") as f:
-            f.write(complex_log_content)
-            temp_path = f.name
-
-        try:
-            conditions = [
-                {"field": "level", "value": "ERROR", "operator": "equals"},
-                {"field": "message", "value": "failed", "operator": "contains"},
-                {
-                    "field": "timestamp",
-                    "value": "2024-01-01 09:00:00",
-                    "operator": "greater_than",
-                },
-            ]
-
-            result = await filter_logs(temp_path, conditions, logical_operator="and")
-
-            assert "error" not in result
-            assert "filtered_lines" in result
-            assert result["total_lines"] == 12
-
-        finally:
-            os.unlink(temp_path)
-
-    @pytest.mark.asyncio
-    async def test_filter_edge_cases(self):
-        """Test filtering edge cases."""
-        # Test with file containing only invalid entries
-        invalid_content = "invalid entry 1\ninvalid entry 2\nno timestamp here"
-
-        with tempfile.NamedTemporaryFile(mode="w", delete=False, suffix=".log") as f:
-            f.write(invalid_content)
-            temp_path = f.name
-
-        try:
-            result = await filter_by_log_level(temp_path, ["ERROR"])
-
-            assert "error" not in result
-            assert "filtered_lines" in result
-            assert len(result["filtered_lines"]) == 0
-            assert result["total_lines"] == 3
-            assert result["matched_lines"] == 0
-
-        finally:
-            os.unlink(temp_path)
-
-    def test_apply_operator_not_equals(self):
-        """Test applying not_equals operator."""
-        assert apply_operator("ERROR", "not_equals", "INFO") is True
-        assert apply_operator("ERROR", "not_equals", "ERROR") is False
-
-    def test_apply_operator_starts_with(self):
-        """Test applying starts_with operator."""
-        assert apply_operator("Database connection", "starts_with", "Database") is True
-        assert (
-            apply_operator("Database connection", "starts_with", "connection") is False
-        )
-
-    def test_apply_operator_ends_with(self):
-        """Test applying ends_with operator."""
-        assert apply_operator("Database connection", "ends_with", "connection") is True
-        assert apply_operator("Database connection", "ends_with", "Database") is False
-
-    def test_apply_operator_regex(self):
-        """Test applying regex operator."""
-        assert apply_operator("Database connection", "regex", r"Database.*") is True
-        assert apply_operator("Database connection", "regex", r"^connection$") is False
-
-    def test_apply_operator_between(self):
-        """Test applying between operator."""
-        assert apply_operator(5, "between", [1, 10]) is True
-        assert apply_operator(15, "between", [1, 10]) is False
-
-    def test_apply_operator_in(self):
-        """Test applying in operator."""
-        assert apply_operator("ERROR", "in", ["ERROR", "WARN"]) is True
-        assert apply_operator("INFO", "in", ["ERROR", "WARN"]) is False
-
-    def test_apply_operator_not_in(self):
-        """Test applying not_in operator."""
-        assert apply_operator("INFO", "not_in", ["ERROR", "WARN"]) is True
-        assert apply_operator("ERROR", "not_in", ["ERROR", "WARN"]) is False
-
-    def test_compare_values_numeric(self):
-        """Test comparing numeric values."""
-        assert compare_values(5, 10, "less_than") is True
-        assert compare_values(10, 5, "greater_than") is True
-        assert compare_values(5, 5, "equals") is True
-        assert compare_values(5, 10, "greater_than") is False
-
-    def test_compare_values_string(self):
-        """Test comparing string values."""
-        assert compare_values("a", "b", "less_than") is True
-        assert compare_values("b", "a", "greater_than") is True
-        assert compare_values("a", "a", "equals") is True
-        assert compare_values("a", "b", "greater_than") is False
-
-    def test_compare_values_unknown_operator(self):
-        """Test comparing values with unknown operator."""
-        # Should return False for unknown operators
-        assert compare_values(5, 10, "unknown_operator") is False
-
-    def test_get_field_value_nested(self):
-        """Test getting nested field values."""
-        entry = {
-            "timestamp": "2024-01-01 08:30:00",
-            "level": "ERROR",
-            "message": "Database connection failed",
-            "metadata": {"user": "admin", "session": "12345"},
-            "is_valid": True,
-        }
-
-        # Test basic field access (the function might not support nested access)
-        assert get_field_value(entry, "level") == "ERROR"
-        assert get_field_value(entry, "message") == "Database connection failed"
-        assert get_field_value(entry, "metadata") == entry["metadata"]
-
-    def test_apply_operator_unknown_operator(self):
-        """Test applying unknown operator."""
-        # Test with unknown operator
-        assert apply_operator("test", "unknown_operator", "value") is False
-
-    def test_apply_operator_regex_invalid_pattern(self):
-        """Test applying regex operator with invalid pattern."""
-        # Test with invalid regex pattern
-        try:
-            result = apply_operator("test", "regex", r"[invalid")
-            # Should handle invalid regex gracefully
-            assert result is False
-        except Exception:
-            # It's okay if it raises an exception for invalid regex
-            pass
-
-    def test_apply_operator_between_invalid_range(self):
-        """Test applying between operator with invalid range."""
-        # Test with invalid range (not a list or wrong length)
-        assert apply_operator(5, "between", "not_a_list") is False
-        assert apply_operator(5, "between", [1]) is False  # Wrong length
-
-    def test_apply_operator_in_invalid_list(self):
-        """Test applying in operator with invalid list."""
-        # Test with non-list value
-        assert apply_operator("test", "in", "not_a_list") is False
-
-    def test_apply_operator_not_in_invalid_list(self):
-        """Test applying not_in operator with invalid list."""
-        # Test with non-list value
-        assert apply_operator("test", "not_in", "not_a_list") is False
-
-    def test_evaluate_entry_conditions_invalid_logical_operator(self):
-        """Test evaluating entry with invalid logical operator."""
-        entry = {
-            "timestamp": "2024-01-01 08:30:00",
-            "level": "ERROR",
-            "message": "Database connection failed",
-            "is_valid": True,
-        }
-
-        conditions = [{"field": "level", "value": "ERROR", "operator": "equals"}]
-        result = evaluate_entry_conditions(entry, conditions, "invalid_operator")
-        # Should default to AND behavior or handle gracefully
-        assert result is True
-
-    def test_parse_log_entry_edge_cases(self):
-        """Test parsing log entry edge cases."""
-        # Test with very long line
-        long_line = "2024-01-01 08:30:00 INFO " + "x" * 1000
-        result = parse_log_entry(long_line)
-        assert result["is_valid"] is True
-        assert len(result["message"]) > 0
-
-        # Test with line containing special characters
-        special_line = "2024-01-01 08:30:00 INFO Test with special chars: !@#$%^&*()"
-        result = parse_log_entry(special_line)
-        assert result["is_valid"] is True
-        assert "special chars" in result["message"]
-
-    def test_parse_log_entry_unicode(self):
-        """Test parsing log entry with unicode characters."""
-        unicode_line = "2024-01-01 08:30:00 INFO Test with unicode: éñçü"
-        result = parse_log_entry(unicode_line)
-        assert result["is_valid"] is True
-        assert "unicode" in result["message"]
-
-    @pytest.mark.asyncio
-    async def test_filter_logs_with_invalid_entries(self, sample_log_content):
-        """Test filtering logs with invalid entries."""
-        # Add some invalid entries to the content
-        invalid_content = sample_log_content + "\ninvalid entry\nanother invalid entry"
-
-        with tempfile.NamedTemporaryFile(mode="w", delete=False, suffix=".log") as f:
-            f.write(invalid_content)
-            temp_path = f.name
-
-        try:
-            conditions = [{"field": "level", "value": "ERROR", "operator": "equals"}]
-            result = await filter_logs(temp_path, conditions, "and")
-
-            assert "error" not in result
-            assert "filtered_lines" in result
-            assert result["total_lines"] == 9  # 7 valid + 2 invalid
-
-        finally:
-            os.unlink(temp_path)
-
-    @pytest.mark.asyncio
-    async def test_filter_by_time_range_edge_cases(self, sample_log_content):
-        """Test filtering by time range with edge cases."""
-        with tempfile.NamedTemporaryFile(mode="w", delete=False, suffix=".log") as f:
-            f.write(sample_log_content)
-            temp_path = f.name
-
-        try:
-            # Test with same start and end time
-            result = await filter_by_time_range(
-                temp_path, "2024-01-01 08:00:00", "2024-01-01 08:00:00"
-            )
-
-            assert "error" not in result
-            assert "filtered_lines" in result
-
-            # Test with end time before start time
-            result = await filter_by_time_range(
-                temp_path, "2024-01-01 10:00:00", "2024-01-01 08:00:00"
-            )
-
-            assert "error" not in result
-            assert "filtered_lines" in result
-            assert len(result["filtered_lines"]) == 0  # Should be empty
-
-        finally:
-            os.unlink(temp_path)
-
-    @pytest.mark.asyncio
-    async def test_filter_by_log_level_edge_cases(self, sample_log_content):
-        """Test filtering by log level with edge cases."""
-        with tempfile.NamedTemporaryFile(mode="w", delete=False, suffix=".log") as f:
-            f.write(sample_log_content)
-            temp_path = f.name
-
-        try:
-            # Test with non-existent level
-            result = await filter_by_log_level(
-                temp_path, ["NONEXISTENT"], exclude=False
-            )
-
-            assert "error" not in result
-            assert "filtered_lines" in result
-            assert len(result["filtered_lines"]) == 0  # Should be empty
-
-            # Test with mixed case levels
-            result = await filter_by_log_level(
-                temp_path, ["error", "warn"], exclude=False
-            )
-
-            assert "error" not in result
-            assert "filtered_lines" in result
-
-        finally:
-            os.unlink(temp_path)
-
-    @pytest.mark.asyncio
-    async def test_filter_by_keyword_edge_cases(self, sample_log_content):
-        """Test filtering by keyword with edge cases."""
-        with tempfile.NamedTemporaryFile(mode="w", delete=False, suffix=".log") as f:
-            f.write(sample_log_content)
-            temp_path = f.name
-
-        try:
-            # Test with empty keyword
-            result = await filter_by_keyword(
-                temp_path, [""], case_sensitive=False, match_all=False
-            )
-
-            assert "error" not in result
-            assert "filtered_lines" in result
-
-            # Test with special regex characters
-            result = await filter_by_keyword(
-                temp_path, ["[.*]"], case_sensitive=False, match_all=False
-            )
-
-            assert "error" not in result
-            assert "filtered_lines" in result
-
-        finally:
-            os.unlink(temp_path)
-
-    @pytest.mark.asyncio
-    async def test_apply_filter_preset_edge_cases(self, sample_log_content):
-        """Test applying filter preset with edge cases."""
-        with tempfile.NamedTemporaryFile(mode="w", delete=False, suffix=".log") as f:
-            f.write(sample_log_content)
-            temp_path = f.name
-
-        try:
-            # Test with empty preset name
-            result = await apply_filter_preset(temp_path, "")
-
-            assert "error" in result
-            assert "Unknown preset" in result["error"]
-
-            # Test with None preset name
-            result = await apply_filter_preset(temp_path, None)
-
-            assert "error" in result
-            assert "Unknown preset" in result["error"]
-
-        finally:
-            os.unlink(temp_path)
-
-    def test_parse_time_string_edge_cases(self):
-        """Test parsing time string with edge cases."""
-        # Test with very long time string
-        long_time = "2024-01-01 08:30:00" + " " * 100
-        try:
-            result = parse_time_string(long_time)
-            assert isinstance(result, datetime)
-        except ValueError:
-            # It's okay if it raises an exception for invalid format
-            pass
-
-        # Test with time string containing extra characters
-        extra_time = "2024-01-01 08:30:00 extra"
-        try:
-            result = parse_time_string(extra_time)
-            assert isinstance(result, datetime)
-        except ValueError:
-            # It's okay if it raises an exception for invalid format
-            pass+
+        finally:
+            os.unlink(temp_path)