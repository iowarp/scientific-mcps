[project]
name = "plot-mcp"
version = "1.0.0"
description = "MCP server for advanced data visualization and plotting operations"
readme = "README.md"
requires-python = ">=3.10"
license = "MIT"
authors = [
    { name = "IoWarp Scientific MCPs", email = "contact@iowarp.org" }
]

keywords = ["MCP", "plotting", "visualization", "analytics", "matplotlib", "seaborn", "data-science"]

dependencies = [
    "fastmcp>=0.1.0",
    "python-dotenv>=1.0.0",
    "pandas>=1.5.0",
    "matplotlib>=3.6.0",
    "seaborn>=0.12.0",
    "numpy<2.0.0",
    "openpyxl>=3.0.0"
]

[dependency-groups]
dev = [
    "mypy>=1.17.0",
    "pytest>=8.4.0",
<<<<<<< HEAD
=======
    "pytest-asyncio>=1.1.0",
    "pytest-cov>=6.2.1",
>>>>>>> f1e5c027
    "ruff>=0.12.5",
]

[project.scripts]
plot-mcp = "server:main"


[build-system]
requires = ["setuptools>=64.0", "wheel"]
build-backend = "setuptools.build_meta"<|MERGE_RESOLUTION|>--- conflicted
+++ resolved
@@ -25,11 +25,8 @@
 dev = [
     "mypy>=1.17.0",
     "pytest>=8.4.0",
-<<<<<<< HEAD
-=======
     "pytest-asyncio>=1.1.0",
     "pytest-cov>=6.2.1",
->>>>>>> f1e5c027
     "ruff>=0.12.5",
 ]
 
