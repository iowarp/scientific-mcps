--- conflicted
+++ resolved
@@ -5,20 +5,10 @@
         assert len(result["columns"]) == 3 error handling.
 """
 
-<<<<<<< HEAD
-import pytest
-import sys
-=======
->>>>>>> f1e5c027
 import os
 import sys
 import tempfile
 import pandas as pd
-<<<<<<< HEAD
-
-# Add src to path using relative path
-sys.path.insert(0, os.path.join(os.path.dirname(__file__), ".."))
-=======
 import pytest
 import matplotlib
 
@@ -26,7 +16,6 @@
 
 # Add src to path for imports
 sys.path.insert(0, os.path.join(os.path.dirname(__file__), "..", "src"))
->>>>>>> f1e5c027
 
 from implementation.plot_capabilities import (
     load_data,
@@ -35,211 +24,6 @@
     create_scatter_plot,
     create_histogram,
     create_heatmap,
-<<<<<<< HEAD
-)
-
-
-@pytest.fixture
-def sample_data():
-    """Create sample data for testing."""
-    data = {
-        "x": [1, 2, 3, 4, 5, 6, 7, 8, 9, 10],
-        "y": [2, 4, 6, 8, 10, 12, 14, 16, 18, 20],
-        "category": ["A", "B", "A", "B", "A", "B", "A", "B", "A", "B"],
-        "value": [10, 20, 30, 40, 50, 60, 70, 80, 90, 100],
-        "random": [15, 25, 35, 23, 45, 33, 55, 67, 78, 89],
-    }
-    return pd.DataFrame(data)
-
-
-@pytest.fixture
-def sample_csv_file(sample_data):
-    """Create a temporary CSV file for testing."""
-    with tempfile.NamedTemporaryFile(mode="w", suffix=".csv", delete=False) as f:
-        sample_data.to_csv(f.name, index=False)
-        yield f.name
-
-    # Cleanup
-    os.unlink(f.name)
-
-
-@pytest.fixture
-def output_dir():
-    """Create a temporary directory for output files."""
-    with tempfile.TemporaryDirectory() as temp_dir:
-        yield temp_dir
-
-
-def test_load_data_csv(sample_csv_file):
-    """Test loading data from CSV file."""
-    print("\n=== Testing Load Data CSV ===")
-    df = load_data(sample_csv_file)
-    print("Data shape:", df.shape)
-    print("Columns:", df.columns.tolist())
-
-    assert df.shape == (10, 5)
-    assert "x" in df.columns
-    assert "y" in df.columns
-    assert "category" in df.columns
-    assert "value" in df.columns
-    assert "random" in df.columns
-
-
-def test_load_data_invalid_file():
-    """Test loading data from invalid file."""
-    print("\n=== Testing Load Data Invalid File ===")
-    with pytest.raises(FileNotFoundError):
-        load_data("nonexistent_file.csv")
-
-
-def test_get_data_info_success(sample_csv_file):
-    """Test getting data information successfully."""
-    print("\n=== Testing Get Data Info Success ===")
-    result = get_data_info(sample_csv_file)
-    print("Data info result:", result)
-
-    assert result["status"] == "success"
-    assert result["shape"] == (10, 5)
-    assert "x" in result["columns"]
-    assert "y" in result["columns"]
-    assert "category" in result["columns"]
-    assert "value" in result["columns"]
-    assert "random" in result["columns"]
-    assert "dtypes" in result
-    assert "null_counts" in result
-
-
-def test_get_data_info_error():
-    """Test getting data information with error."""
-    print("\n=== Testing Get Data Info Error ===")
-    result = get_data_info("nonexistent_file.csv")
-    print("Error result:", result)
-
-    assert result["status"] == "error"
-    assert "error" in result
-
-
-def test_create_line_plot_success(sample_csv_file, output_dir):
-    """Test creating line plot successfully."""
-    print("\n=== Testing Create Line Plot Success ===")
-    output_path = os.path.join(output_dir, "test_line_plot.png")
-
-    result = create_line_plot(sample_csv_file, "x", "y", "Test Line Plot", output_path)
-    print("Line plot result:", result)
-
-    assert result["status"] == "success"
-    assert result["plot_type"] == "line"
-    assert result["x_column"] == "x"
-    assert result["y_column"] == "y"
-    assert result["title"] == "Test Line Plot"
-    assert result["data_points"] == 10
-    assert os.path.exists(output_path)
-
-
-def test_create_line_plot_invalid_column(sample_csv_file, output_dir):
-    """Test creating line plot with invalid column."""
-    print("\n=== Testing Create Line Plot Invalid Column ===")
-    output_path = os.path.join(output_dir, "test_line_plot_error.png")
-
-    result = create_line_plot(
-        sample_csv_file, "invalid_column", "y", "Test Line Plot", output_path
-    )
-    print("Error result:", result)
-
-    assert result["status"] == "error"
-    assert "error" in result
-
-
-def test_create_bar_plot_success(sample_csv_file, output_dir):
-    """Test creating bar plot successfully."""
-    print("\n=== Testing Create Bar Plot Success ===")
-    output_path = os.path.join(output_dir, "test_bar_plot.png")
-
-    result = create_bar_plot(
-        sample_csv_file, "category", "value", "Test Bar Plot", output_path
-    )
-    print("Bar plot result:", result)
-
-    assert result["status"] == "success"
-    assert result["plot_type"] == "bar"
-    assert result["x_column"] == "category"
-    assert result["y_column"] == "value"
-    assert result["title"] == "Test Bar Plot"
-    assert result["data_points"] == 10
-    assert os.path.exists(output_path)
-
-
-def test_create_scatter_plot_success(sample_csv_file, output_dir):
-    """Test creating scatter plot successfully."""
-    print("\n=== Testing Create Scatter Plot Success ===")
-    output_path = os.path.join(output_dir, "test_scatter_plot.png")
-
-    result = create_scatter_plot(
-        sample_csv_file, "x", "random", "Test Scatter Plot", output_path
-    )
-    print("Scatter plot result:", result)
-
-    assert result["status"] == "success"
-    assert result["plot_type"] == "scatter"
-    assert result["x_column"] == "x"
-    assert result["y_column"] == "random"
-    assert result["title"] == "Test Scatter Plot"
-    assert result["data_points"] == 10
-    assert os.path.exists(output_path)
-
-
-def test_create_histogram_success(sample_csv_file, output_dir):
-    """Test creating histogram successfully."""
-    print("\n=== Testing Create Histogram Success ===")
-    output_path = os.path.join(output_dir, "test_histogram.png")
-
-    result = create_histogram(
-        sample_csv_file, "value", 10, "Test Histogram", output_path
-    )
-    print("Histogram result:", result)
-
-    assert result["status"] == "success"
-    assert result["plot_type"] == "histogram"
-    assert result["column"] == "value"
-    assert result["bins"] == 10
-    assert result["title"] == "Test Histogram"
-    assert result["data_points"] == 10
-    assert os.path.exists(output_path)
-
-
-def test_create_heatmap_success(sample_csv_file, output_dir):
-    """Test creating heatmap successfully."""
-    print("\n=== Testing Create Heatmap Success ===")
-    output_path = os.path.join(output_dir, "test_heatmap.png")
-
-    result = create_heatmap(sample_csv_file, "Test Heatmap", output_path)
-    print("Heatmap result:", result)
-
-    assert result["status"] == "success"
-    assert result["plot_type"] == "heatmap"
-    assert result["title"] == "Test Heatmap"
-    assert result["data_points"] == 10
-    assert "numeric_columns" in result
-    assert os.path.exists(output_path)
-
-
-def test_create_heatmap_no_numeric_columns():
-    """Test creating heatmap with no numeric columns."""
-    print("\n=== Testing Create Heatmap No Numeric Columns ===")
-
-    # Create data with only categorical columns
-    data = {"category1": ["A", "B", "C"], "category2": ["X", "Y", "Z"]}
-    df = pd.DataFrame(data)
-
-    with tempfile.NamedTemporaryFile(mode="w", suffix=".csv", delete=False) as f:
-        df.to_csv(f.name, index=False)
-        csv_file = f.name
-
-    try:
-        result = create_heatmap(csv_file, "Test Heatmap", "test_heatmap.png")
-        print("Error result:", result)
-
-=======
     get_data_info,
 )
 
@@ -322,7 +106,6 @@
     def test_get_data_info_file_not_found(self):
         """Test data info with non-existent file"""
         result = get_data_info("/nonexistent/file.csv")
->>>>>>> f1e5c027
         assert result["status"] == "error"
         assert (
             "No such file or directory" in result["error"]
